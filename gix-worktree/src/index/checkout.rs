--- conflicted
+++ resolved
@@ -1,12 +1,8 @@
 #![allow(missing_docs)]
 
 use bstr::BString;
-<<<<<<< HEAD
-use gix_attributes::Attributes;
 use gix_index::entry::stat;
-=======
 use gix_utils::FilesystemCapabilities;
->>>>>>> 3d47919c
 
 #[derive(Clone, Debug, Eq, Hash, Ord, PartialEq, PartialOrd)]
 pub struct Collision {
@@ -54,45 +50,13 @@
     /// due to a conflict.
     /// The checkout operation will never fail, but count the encountered errors instead along with their paths.
     pub keep_going: bool,
-<<<<<<< HEAD
     /// Options that control how stat comparisons are made
     /// when checking if a file is fresh
     pub stat_options: stat::Options,
-    /// A group of attribute patterns that are applied globally, i.e. aren't rooted within the repository itself.
-    pub attribute_globals: gix_attributes::MatchGroup<Attributes>,
-}
-
-=======
-    /// If true, a files creation time is taken into consideration when checking if a file changed.
-    /// Can be set to false in case other tools alter the creation time in ways that interfere with our operation.
-    ///
-    /// Default true.
-    pub trust_ctime: bool,
-    /// If true, all stat fields will be used when checking for up-to-date'ness of the entry. Otherwise
-    /// nano-second parts of mtime and ctime,uid, gid, inode and device number _will not_ be used, leaving only
-    /// the whole-second part of ctime and mtime and the file size to be checked.
-    ///
-    /// Default true.
-    pub check_stat: bool,
     /// A stack of attributes to use with the filesystem cache to use as driver for filters.
     pub attributes: crate::fs::cache::state::Attributes,
 }
 
-impl Default for Options {
-    fn default() -> Self {
-        Options {
-            fs: Default::default(),
-            thread_limit: None,
-            destination_is_initially_empty: false,
-            keep_going: false,
-            trust_ctime: true,
-            check_stat: true,
-            overwrite_existing: false,
-            attributes: Default::default(),
-        }
-    }
-}
->>>>>>> 3d47919c
 #[derive(Debug, thiserror::Error)]
 pub enum Error<E: std::error::Error + Send + Sync + 'static> {
     #[error("Could not convert path to UTF8: {}", .path)]
